--- conflicted
+++ resolved
@@ -295,18 +295,8 @@
                 self, tag, use_cuda, begin_event, begin)
             yield notification
         finally:
-<<<<<<< HEAD
             if notification._is_completed:
                 self.complete_report(tag, use_cuda, begin_event, begin)
-=======
-            end = time.time()
-            self._cpu_worker.put(tag, end - begin)
-            if use_cuda:
-                assert self._cuda_worker is not None
-                end_event = self._cuda_worker.get_cuda_event()
-                end_event.record()  # type: ignore[no-untyped-call]
-                self._cuda_worker.put(f"{tag}.cuda", (begin_event, end_event))
->>>>>>> 2c87e6dc
 
 
 time_summary = TimeSummary(auto_init=False)