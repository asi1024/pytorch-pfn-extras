import contextlib
import types
<<<<<<< HEAD
from typing import (TYPE_CHECKING, Any, Dict, Generator, Iterable, Optional,
                    Set, Tuple, Union)
=======
from typing import (
    TYPE_CHECKING,
    Any,
    Dict,
    Generator,
    Iterable,
    Optional,
    Set,
    Tuple,
    Union,
)
>>>>>>> 25b742db

import torch
from pytorch_pfn_extras.handler._code_block import CodeBlock
from pytorch_pfn_extras.runtime import _autocast

if TYPE_CHECKING:
    from pytorch_pfn_extras.training import Evaluator, Trainer

_RUNTIME_TAG_NAME = "_ppe_runtime"

DeviceLike = Union[str, torch.device]


class BaseRuntime:
    """A base class for collections of device-specific callback functions.

    The function attributes of this class will be called from
    ``ppe.to`` or ``ppe.handler.Handler``.

    ``ppe.runtime.runtime_registry`` stores the runtime classes and
    dispatches them by feeding the corresponding name string as an input.

    Args:
        device_spec (torch.device or str):
            The device that modules and tensors are transferred to.
        options (dict):
            A configuration dictionary that can be used from runtime method.
    """

    def __init__(
        self,
        device_spec: DeviceLike,
        options: Dict[str, Any],
    ) -> None:
        self.device_spec = device_spec
        self.options = options

    def convert_batch(self, args: Any) -> Any:
        """Transfers the given batch to the specific device.

        Args:
            args (object): A batch data of any type.

        Returns:
            A batch data transferred to the specific device
            of the same type as input.
        """

        # this should be called with the runtime associated to a model
        # or a model part
        if isinstance(args, tuple) and hasattr(args, "_fields"):
            # namedtuple
<<<<<<< HEAD
            return args._replace(
                **self._convert_batch_dict(args._asdict()) # type: ignore[attr-defined]
            )  # type: ignore
=======
            return args._replace(  # type: ignore[attr-defined]
                **self._convert_batch_dict(args._asdict())  # type: ignore
            )
>>>>>>> 25b742db
        if isinstance(args, dict):
            return self._convert_batch_dict(args)
        if isinstance(args, (list, tuple)):
            return [
                self.move_tensor(v) if isinstance(v, torch.Tensor) else v for v in args
            ]
        if isinstance(args, torch.Tensor):
            return self.move_tensor(args)
        return args

    def _convert_batch_dict(self, args: Dict[str, Any]) -> Dict[str, Any]:
        return {
            k: self.move_tensor(v) if isinstance(v, torch.Tensor) else v
            for k, v in args.items()
        }

    def move_module(self, module: torch.nn.Module) -> torch.nn.Module:
        """Transfers the module to the specific device.

        Before this method is called, ``ppe.to`` will add this class as
        an new attribute ("_ppe_runtime") to the input module.

        Args:
            module (torch.nn.Module): A module.

        Returns:
            A module transferred to the specific device.
        """
        raise NotImplementedError()

    def move_tensor(self, tensor: torch.Tensor) -> torch.Tensor:
        """Transfers the tensor to the specific device.

        Args:
            tensor (torch.Tensor): A tensor.

        Returns:
            A tensor transferred to the specific device.
        """
        raise NotImplementedError()

    def initialize_module(
        self,
        module: torch.nn.Module,
        loader_or_batch: Optional[Union[Iterable[Any], torch.Tensor]],
        optimizer: Optional[torch.optim.Optimizer] = None,
    ) -> None:
        """Initializes the module at the beginning of training or inference.

        Args:
            module (torch.nn.Module):
                A module.
            loader_or_batch (DataLoader or torch.Tensor):
                A data loader or a tensor.
            optimizer (Optimizer or None):
                An optimizer. This argument is sometimes used to copy
                LR from the original optimizer to the training model.

        Returns: None
        """
        raise NotImplementedError()

    def train_epoch_begin(self, module: torch.nn.Module) -> None:
        """Preprocess of each epoch.

        Args:
            module (torch.nn.Module): A module.

        Returns: None
        """
        raise NotImplementedError()

    def train_epoch_end(self, module: torch.nn.Module) -> None:
        """Completion of each epoch.

        Args:
            module (torch.nn.Module): A module.

        Returns: None
        """
        raise NotImplementedError()

    def train_pre_step(
        self,
        trainer: "Trainer",
        module: torch.nn.Module,
        batch_idx: int,
        batch: Any,
    ) -> None:
        """Preprocess of each step.

        This method is called at the beginning of every steps: the set of
        (typically one) iterations and an update.

        Args:
            trainer (Trainer): A trainer.
            module (torch.nn.Module): A module.
            batch_idx (int): The batch index.
            batch (list of torch.Tensor):
                The list of input tensors of this batch.

        Returns: None
        """
        raise NotImplementedError()

    def train_post_step(
        self,
        trainer: "Trainer",
        module: torch.nn.Module,
        batch_idx: int,
        batch: Any,
        outs: Any,
    ) -> None:
        """Postprocess of each step.

        This method is called at the end of every steps: the set of
        (typically one) iterations and an update.

        Args:
            trainer (Trainer): A trainer.
            module (torch.nn.Module): A module.
            batch_idx (int): The batch index.
            batch (list of torch.Tensor):
                 The list of input tensors of this batch.
            outs: (list of torch.Tensor):
                 The list of output tensors of this batch.

        Returns: None
        """
        raise NotImplementedError()

    def train_cleanup(self, module: torch.nn.Module) -> None:
        """A method called only once when compleing a training run.

        Args:
            module (torch.nn.Module): A module.

        Returns: None
        """
        raise NotImplementedError()

    def train_validation_begin(self, module: torch.nn.Module) -> None:
        """The method called before each evaluation.

        Args:
            module (torch.nn.Module): A module.

        Returns: None
        """
        raise NotImplementedError()

    def train_validation_end(self, module: torch.nn.Module) -> None:
        """The method called after each evaluation.

        Args:
            module (torch.nn.Module): A module.

        Returns: None
        """
        raise NotImplementedError()

    def eval_pre_step(
        self,
        evaluator: "Evaluator",
        module: torch.nn.Module,
        batch_idx: int,
        batch: Any,
    ) -> None:
        """The method called at the beginning of each evaluation.

        Args:
            evaluator (Evaluator): An evaluator.
            module (torch.nn.Module): A module.
            batch_idx (int): The batch index.
            batch (list of torch.Tensor):
                 The list of input tensors of this batch.

        Returns: None
        """
        raise NotImplementedError()

    def eval_post_step(
        self,
        evaluator: "Evaluator",
        module: torch.nn.Module,
        batch_idx: int,
        batch: Any,
        outs: Any,
    ) -> None:
        """The method called at the end of each evaluation.

        Args:
            evaluator (Evaluator): An evaluator.
            module (torch.nn.Module): A module.
            batch_idx (int): The batch index.
            batch (list of torch.Tensor):
                 The list of input tensors of this batch.
            outs: (list of torch.Tensor):
                 The list of output tensors of this batch.

        Returns: None
        """
        raise NotImplementedError()

    def execute(
        self,
        code_block: CodeBlock,
        batch: Any,
    ) -> Any:
        """Method called by the CodeBlocks API to do device dependent execution.

        Args:
            code_block (CodeBlock): The codeblock requesting execution.
            batch (dict of str, torch.Tensor):
                The input tensors of this batch.

        Returns:
            The results of executing the codeblock on this runtime.
        """
        raise NotImplementedError()

    def map(
        self,
        func: CodeBlock,
        iterable: Iterable[Any],
        out_keys: Optional[Set[str]] = None,
        device: Any = "cpu",
    ) -> Iterable[Any]:
        """Method called by the user to apply function to iterable efficiently.

        Args:
            func: The function to be executed
            iterable: The data
            out_keys: The output keys that to be moved to the host device
            device: The torch device that contains the final outputs

        Returns:
            The result of `func`
        """
        raise NotImplementedError()

    @classmethod
    @contextlib.contextmanager
    def trace(
        cls, event_name: Optional[str], arg: Any
    ) -> Generator[None, None, None]:
        """Context manager for tracing PPE events in the custom device tools.

        Args:
            event_name: The name of the event being traced
            arg: Custom argument for the tracer
        """
        yield


class PyTorchRuntime(BaseRuntime):
    """A collections of callback functions for the devices that PyTorch
    supports by default.

    Args:
        device_spec (torch.device or str): The device.
        options (dict, optional): The configuration options.

            * ``'autocast'`` (bool or dict):
                If ``True``, ``torch.cuda.amp.autocast`` is enabled.
                using ``{"enabled": True, "device_type": "cuda"}``
                as autocast options.
                Default is ``False`` which corresponds to the following options
                ``{"enabled": False, "device_type": "cuda"}``
                dict type. If dict, Options to pass to ``torch.autocast``.
                Includes ``device_type``, ``dtype`` among others.
            * ``'grad_scaler'`` (torch.cuda.amp.GradScaler):
                A gradient scaler that outputs are applied to.
    """

    def __init__(
        self,
        device_spec: DeviceLike,
        options: Dict[str, Any],
    ) -> None:
        super().__init__(device_spec, options)
        self._grad_scaler = options.get("grad_scaler", None)
        autocast_options = options.get("autocast", False)
        if isinstance(autocast_options, bool):
            autocast_options = {
                "enabled": autocast_options,
                "device_type": "cuda",
            }
        self._autocast = _autocast._AutocastManager(
            autocast_options, self._grad_scaler is not None
        )
        if self._grad_scaler is not None:
            if not isinstance(self._grad_scaler, torch.cuda.amp.GradScaler):
                raise RuntimeError(
                    "grad_scaler should be a " "torch.cuda.amp.GradScaler object"
                )

    def move_module(self, module: torch.nn.Module) -> torch.nn.Module:
        return module.to(self.device_spec)

    def move_tensor(self, tensor: torch.Tensor) -> torch.Tensor:
        return tensor.to(self.device_spec)

    def initialize_module(
        self,
        module: torch.nn.Module,
        loader_or_batch: Optional[Union[Iterable[Any], torch.Tensor]],
        optimizer: Optional[torch.optim.Optimizer] = None,
    ) -> None:
        pass

    def train_epoch_begin(self, module: torch.nn.Module) -> None:
        pass

    def train_epoch_end(self, module: torch.nn.Module) -> None:
        pass

    def train_cleanup(self, module: torch.nn.Module) -> None:
        pass

    def train_validation_begin(self, module: torch.nn.Module) -> None:
        pass

    def train_validation_end(self, module: torch.nn.Module) -> None:
        pass

    def train_pre_step(
        self,
        trainer: "Trainer",
        module: torch.nn.Module,
        batch_idx: int,
        batch: Any,
    ) -> None:
        pass

    def train_post_step(
        self,
        trainer: "Trainer",
        module: torch.nn.Module,
        batch_idx: int,
        batch: Any,
        outs: Any,
    ) -> None:
        pass

    def eval_pre_step(
        self,
        evaluator: "Evaluator",
        module: torch.nn.Module,
        batch_idx: int,
        batch: Any,
    ) -> None:
        pass

    def eval_post_step(
        self,
        evaluator: "Evaluator",
        module: torch.nn.Module,
        batch_idx: int,
        batch: Any,
        outs: Any,
    ) -> None:
        pass

    def execute(
        self,
        code_block: CodeBlock,
        batch: Any,
    ) -> Any:
        # Run forward, backward and optimize steps depending on codeblock opts
        if self._grad_scaler is None:

            def _scale(x: torch.Tensor) -> torch.Tensor:
                return x

        else:

            def _scale(x: torch.Tensor) -> torch.Tensor:
                return self._grad_scaler.scale(x)  # type: ignore[no-any-return]

        for optimizer in code_block.optimizers:
            optimizer.zero_grad()

        # with autocast
        with self._autocast.autocast():
            out = code_block.func(**batch)

        # codeblocks return Dicts-per-se so it is not necessary to normalize
        if code_block.backprop:
            backprop_from_list = []
            if code_block.backprop_from is None:
                for k, v in out.items():
                    if (
                        isinstance(v, torch.Tensor)
                        and v.grad_fn is not None
                        and v.numel() == 1
                        and (v.dtype.is_floating_point or v.dtype.is_complex)
                    ):
                        backprop_from_list.append(k)
                        _scale(v).backward()  # type: ignore[no-untyped-call]
            else:
                backprop_from_list.append(code_block.backprop_from)

            if self._grad_scaler is not None:
                assert (
                    len(backprop_from_list) == 1
                ), "loss scaling with multiple loss is not supported"

            for k in backprop_from_list:
                _scale(out[k]).backward()  # type: ignore

        if len(code_block.optimizers) == 0:
            return out

        if self._grad_scaler is not None:
            # TODO support multiple optimizers with grad scaler
            assert len(code_block.optimizers) == 1
            self._grad_scaler.step(code_block.optimizers[0])
            self._grad_scaler.update()
        else:
            for optimizer in code_block.optimizers:
                optimizer.step()

        return out

    def map(
        self,
        func: CodeBlock,
        iterable: Iterable[Any],
        out_keys: Optional[Set[str]] = None,
        device: Any = "cpu",
    ) -> Iterable[Any]:
        for data in iterable:
            # TODO overlap computation and data transfer when using CUDA
            out = func(data)
            if out_keys is not None:
                assert isinstance(out, dict)
                out = {key: out[key] for key in out_keys}
            if isinstance(out, dict):
                out = {k: v.to(device) for k, v in out.items()}
            else:
                out = out.to(device)
            yield out

    @classmethod
    @contextlib.contextmanager
    def trace(
        cls, event_name: Optional[str], arg: Any
    ) -> Generator[None, None, None]:
        """Context manager for tracing PPE events in the custom device tools.

        Args:
            event_name: The name of the event being traced
            arg: Custom argument for the tracer
        """
        assert event_name is not None
        with torch.autograd.profiler.record_function(event_name):
            yield


def _module_runtime_tag(module: torch.nn.Module) -> Optional[BaseRuntime]:
    return getattr(module, _RUNTIME_TAG_NAME, None)  # type: ignore[no-any-return]


def _set_module_runtime_tag(module: torch.nn.Module, runtime: BaseRuntime) -> None:
    setattr(module, _RUNTIME_TAG_NAME, runtime)

    def mk_getstate(orig_getstate):  # type: ignore
        def _getstate_without_runtime(self):  # type: ignore
            if orig_getstate is not None:
                state = orig_getstate()
            else:
                state = self.__dict__

            # remove runtime class and getstate
            def _remove_runtime_class(state):  # type: ignore
                state = {
                    k: v for k, v in state.items() if k != _RUNTIME_TAG_NAME
                }
                for k, v in state.items():
                    if isinstance(v, dict):
                        state[k] = _remove_runtime_class(v)  # type: ignore
                for k in list(state.keys()):
                    if k == "__getstate__":
                        if orig_getstate is not None:
                            state[k] = orig_getstate
                        else:
                            del state[k]
                return state

            return _remove_runtime_class(state)  # type: ignore

        return _getstate_without_runtime

    getstate = None
    if hasattr(module, "__getstate__"):
        getstate = module.__getstate__

    setattr(  # NOQA
        module,
        "__getstate__",
        types.MethodType(mk_getstate(getstate), module),  # type: ignore
    )


def named_runtime_modules(
    module: torch.nn.Module,
    module_name: str = "",
    first_level: bool = True,
    recursive: bool = True,
) -> Generator[Tuple[str, torch.nn.Module], Tuple[str, torch.nn.Module], None]:
    # This can be invoked with no containarized modules
    # to look for submodules that hold containers
    if _module_runtime_tag(module) is None:
        if first_level or recursive:
            for name, sm in module.named_children():
                yield from named_runtime_modules(sm, name, False, recursive)
    else:
        # nested runtime tag is ignored
        yield module_name, module<|MERGE_RESOLUTION|>--- conflicted
+++ resolved
@@ -1,9 +1,5 @@
 import contextlib
 import types
-<<<<<<< HEAD
-from typing import (TYPE_CHECKING, Any, Dict, Generator, Iterable, Optional,
-                    Set, Tuple, Union)
-=======
 from typing import (
     TYPE_CHECKING,
     Any,
@@ -15,7 +11,6 @@
     Tuple,
     Union,
 )
->>>>>>> 25b742db
 
 import torch
 from pytorch_pfn_extras.handler._code_block import CodeBlock
@@ -68,15 +63,9 @@
         # or a model part
         if isinstance(args, tuple) and hasattr(args, "_fields"):
             # namedtuple
-<<<<<<< HEAD
-            return args._replace(
-                **self._convert_batch_dict(args._asdict()) # type: ignore[attr-defined]
-            )  # type: ignore
-=======
             return args._replace(  # type: ignore[attr-defined]
                 **self._convert_batch_dict(args._asdict())  # type: ignore
             )
->>>>>>> 25b742db
         if isinstance(args, dict):
             return self._convert_batch_dict(args)
         if isinstance(args, (list, tuple)):
