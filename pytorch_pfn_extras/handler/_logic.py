--- conflicted
+++ resolved
@@ -116,13 +116,9 @@
         """
         pass
 
-<<<<<<< HEAD
-    def train_validation_begin(self, models: Mapping[str, torch.nn.Module]) -> None:
-=======
     def train_validation_begin(
         self, models: Mapping[str, torch.nn.Module]
     ) -> None:
->>>>>>> 25b742db
         """A method called when starting a validation.
 
         Args:
@@ -206,12 +202,8 @@
         if self._grad_scaler is not None:
             if not isinstance(self._grad_scaler, torch.cuda.amp.GradScaler):
                 raise RuntimeError(
-<<<<<<< HEAD
-                    "grad_scaler should be a " "torch.cuda.amp.GradScaler object"
-=======
                     "grad_scaler should be a "
                     "torch.cuda.amp.GradScaler object"
->>>>>>> 25b742db
                 )
 
     def _forward(self, model: torch.nn.Module, batch: Any) -> Any:
@@ -234,13 +226,9 @@
                     and (
                         (
                             v.numel() == 1
-<<<<<<< HEAD
-                            and (v.dtype.is_floating_point or v.dtype.is_complex)
-=======
                             and (
                                 v.dtype.is_floating_point or v.dtype.is_complex
                             )
->>>>>>> 25b742db
                         )
                     )
                 ):
@@ -323,18 +311,6 @@
             optimizers[self.model_name].zero_grad()
             outs = self._forward(models[self.model_name], batch)
             to_back_outs = _normalize_outputs(outs)
-<<<<<<< HEAD
-
-=======
-            if self._grad_scaler is not None:
-                assert (
-                    len(to_back_outs) == 1
-                ), "loss scaling with multiple outputs is not supported"
-                to_back_outs = {
-                    k: self._grad_scaler.scale(v)
-                    for k, v in to_back_outs.items()
-                }
->>>>>>> 25b742db
         self._backward(to_back_outs)
         return outs
 
